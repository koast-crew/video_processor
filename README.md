# RTSP Multithread Processor (uv 기반 운영 가이드)

이 디렉터리는 RTSP 스트림을 멀티 프로세스로 병렬 처리하여 YOLO 블러, 오버레이, MP4 저장, 자막(SRT) 작성, 최종 경로 자동 이동까지 수행합니다. 본 문서는 처음부터 uv를 사용하여 설치/운영하는 방법을 안내합니다.

## ✅ 빠른 시작 (uv 권장)

```bash
# 0) 필수 시스템 패키지
sudo apt-get update
sudo apt-get install -y ffmpeg git-lfs screen
sudo apt install nvidia-driver-570

# nvidia-smi 실행하여 gpu 잘 작동하는지 확인. 에러 발생할 경우 다음 명령어를 실행
# 1) nouveau 블랙리스트 등록
echo -e "blacklist nouveau\noptions nouveau modeset=0" | \
  sudo tee /etc/modprobe.d/blacklist-nouveau.conf
# 2) initramfs 갱신
sudo update-initramfs -u
# 3) 재부팅
sudo reboot


# 1) 블러 모델 다운로드
cd /home/koast-user/oper/video_processor
git lfs install
git lfs pull

# 2) uv 설치 
sudo apt install curl
curl -LsSf https://astral.sh/uv/install.sh | sh
source $HOME/.local/bin/env

# 3) 파이썬 의존성 설치 
uv venv
uv pip sync --index-strategy unsafe-best-match requirements.txt
uv pip install "https://pypi.nvidia.com/tensorrt-cu12/tensorrt-cu12-10.0.1.tar.gz#sha256=ebb89f6f9b6d187265f3bc829e38cff6e27059508e9a160e229506e5d9b648a0"
# 주의: torch/torchvision은 CUDA 버전에 따라 설치 변형이 있을 수 있습니다.
# 현재 requirements.txt는 cu121 기반입니다.

# 4) mediaMTX 설치
wget https://github.com/bluenviron/mediamtx/releases/download/v1.9.1/mediamtx_v1.9.1_linux_amd64.tar.gz
tar -xzf mediamtx_v1.9.1_linux_amd64.tar.gz
chmod +x mediamtx
sudo mv mediamtx /usr/local/bin/
rm mediamtx_v1.9.1_linux_amd64.tar.gz 

# 5) 환경파일(.env.streamN) 자동 생성
./generate_env.sh

# 6) 전체 스트림 + 파일 이동 서비스 실행 (사전에 systemctl 설정 필요)
sudo systemctl start stream.service

<<<<<<< HEAD
# 7) 상태 확인 및 중지
./status_all_streams.sh
./stop_all_streams.sh
=======
# 7) 상태 확인 
sudo systemctl status stream.service
>>>>>>> 89eba74d

```

## systemctl 설정

```bash
[Unit]
Description=Start All Streams (keep running)
Requires=rsyslog.service
After=rsyslog.service
Requires=remote-fs.target
After=remote-fs.target

[Service]
User=koast-user
Environment=PROFILE=camera
Environment=HOME=/home/koast-user
Environment=SHELL=/bin/bash
Environment=PATH=/usr/local/bin:/usr/bin:/bin:/home/koast-user/.local/bin
WorkingDirectory=/home/koast-user/oper/video_processor

ExecStart=/home/koast-user/oper/video_processor/run_daemon.py
<<<<<<< HEAD
ExecStop=/bin/bash -lc './stop_all_streams.sh'

Restart=no

KillMode=process
#SendSIGKILL=no
=======

Restart=no

KillMode=control-group
>>>>>>> 89eba74d
SyslogLevel=debug
TimeoutStopSec=180

StandardOutput=journal
StandardError=journal

[Install]
WantedBy=multi-user.target
```

```bash
# 1. 기존 파일 백업 또는 삭제
sudo mv /etc/systemd/system/stream.service ~/stream.service.bak 2>/dev/null || true

# 2. 새 서비스 파일 작성
sudo nano /etc/systemd/system/stream.service
# → 위 내용 붙여넣고 저장

# 3. systemd에 반영
sudo systemctl daemon-reload

# 4. 부팅 시 자동 실행 등록
sudo systemctl enable stream.service

# 5. 지금 실행
sudo systemctl start stream.service

# 6. 상태 확인
sudo systemctl status stream.service
```

<<<<<<< HEAD

- 내부 실행은 `uv run python`으로 수행되므로, 별도 가상환경 활성화 없이도 실행됩니다.
- ultralytics는 필수입니다. 모델 파일(.pt) 경로는 `HEAD_BLUR_MODEL_PATH` 환경변수로 지정하세요. (미지정 시 `blur_module/models/best_re_final.pt`를 찾습니다.)
=======
## NAS 마운트 설정

```bash
# 1. nfs-common 설치
sudo apt update
sudo apt install nfs-common

# 2. NAS 마운트할 경로 생성
sudo mkdir -p /mnt/nas

# 3. fstab 설정
sudo nano /etc/fstab
# 아래 내용 한 줄 추가하고 저장 (콤마, 띄어쓰기 주의)
192.168.10.30:/volume1/em_data /mnt/nas nfs vers=4.1,defaults 0 0

# 4. 마운트
sudo systemctl daemon-reload
sudo mount -a
```

## 🔍 시스템 검증 (필수)

프로그램 실행 전에 시스템이 올바르게 설정되었는지 확인하는 것을 권장합니다.

### 자동 검증 스크립트

```bash
# 모든 .env.streamN 파일과 API 검증증
uv run python verify_system.py

# 콘솔에 상세 로그도 출력
uv run python verify_system.py --verbose

# 환경변수만 검증
uv run python verify_system.py --env-only

# API만 검증
uv run python verify_system.py --api-only
```

**참고:** 
- 현재 디렉터리의 모든 `.env.stream*` 파일을 자동으로 찾아서 각각 검증합니다
- **콘솔에는 요약만 출력되고, 상세 검증 내용은 `verification_detail_YYYYMMDD_HHMMSS.log` 파일에 저장됩니다**
- `--verbose` 옵션으로 콘솔에도 상세 로그를 출력할 수 있습니다

**검증 항목:**
1. ✅ API 호출해서 선박 정보, 카메라 정보를 사용하는지 확인
2. ✅ API 호출 실패 시 사용값 확인 (폴백 메커니즘)
3. ✅ 환경변수 설정값 확인 (배 이름, 조업 판단 기준 등)
4. ✅ 카메라 영상 저장 시 device API를 호출한 deviceName, deviceKey 값을 사용하는지 확인
5. ✅ 영상/자막/로그 저장 여부 및 블랙박스 정보 잘 받아오는지 확인

**상세 검증 가이드:** [VERIFICATION.md](VERIFICATION.md) 참조

>>>>>>> 89eba74d

## 🔍 시스템 검증 (필수)

프로그램 실행 전에 시스템이 올바르게 설정되었는지 확인하는 것을 권장합니다.

### 자동 검증 스크립트

```bash
# 모든 .env.streamN 파일 자동 검증 (콘솔에는 요약만 출력)
uv run python verify_system.py

# 콘솔에 상세 로그도 출력
uv run python verify_system.py --verbose

# 환경변수만 검증
uv run python verify_system.py --env-only

# API만 검증
uv run python verify_system.py --api-only

# 결과를 JSON 파일로 저장
uv run python verify_system.py --export verification_result.json
```

**참고:** 
- 현재 디렉터리의 모든 `.env.stream*` 파일을 자동으로 찾아서 각각 검증합니다
- **콘솔에는 요약만 출력되고, 상세 검증 내용은 `verification_detail_YYYYMMDD_HHMMSS.log` 파일에 저장됩니다**
- `--verbose` 옵션으로 콘솔에도 상세 로그를 출력할 수 있습니다

**검증 항목:**
1. ✅ API 호출해서 선박 정보, 카메라 정보를 사용하는지 확인
2. ✅ API 호출 실패 시 사용값 확인 (폴백 메커니즘)
3. ✅ 환경변수 설정값 확인 (배 이름, 조업 판단 기준 등)
4. ✅ 카메라 영상 저장 시 device API를 호출한 deviceName, deviceKey 값을 사용하는지 확인
5. ✅ 영상/자막/로그 저장 여부 및 블랙박스 정보 잘 받아오는지 확인

**상세 검증 가이드:** [VERIFICATION.md](VERIFICATION.md) 참조

### 수동 API 테스트

```bash
# 블랙박스 API 테스트 (1회 조회)
python3 test_blackbox_api.py --base-url http://localhost --debug

# 주기적 조회 (2초마다)
python3 test_blackbox_api.py --base-url http://localhost --watch 2
```

## 📦 구성 파일 개요

### Python 모듈
- `run.py`: 단일 스트림 런처. `.env`(혹은 프로세스 환경) 로드 → 수신/블러/오버레이/저장 파이프라인 실행. 날짜별 파일 로그 자동 회전.
- `config.py`: 환경변수 파싱과 설정(`RTSPConfig`, `FFmpegConfig`, `OverlayConfig`) 제공. 파일명 생성, GPS 포맷 유틸 포함.
- `stream_receiver.py`: RTSP 수신, 재연결, FPS 페이싱, 수신 통계.
- `frame_processor.py`: 블러 → 오버레이 → 비디오 저장 → SRT 갱신.
- `video_writer.py`: FFmpeg 파이프 저장. `temp_*.mp4` → 세그먼트 완료 시 최종명 rename. 날짜별 stderr 로깅.
- `subtitle_writer.py`: 세그먼트 생명주기에 맞춰 초 단위 SRT 작성/완료.
- `blackbox_manager.py`: 블랙박스 API 폴링, 오버레이/녹화 조건 결정.
- `api_client.py`: API 클라이언트. 영상 메타 전송(파일 크기 MB 문자열 전송).
- `monitor.py`: 시스템 리소스 수집(향후 Redis 연동 준비).
- `file_mover.py`: watchdog으로 임시 디렉터리 감시 → 최종 경로(`/YYYY/MM/DD/HH/`)로 이동 → MP4 이동 완료 시 API 전송.

### Shell 스크립트
- `generate_env.sh`: 다중 스트림용 `.env.streamN` 자동 생성(스트림 수/URL, 출력/로그/FFmpeg/API 등). NUM_STREAMS로 스트림 개수를 설정합니다.
- `start_all_streams.sh`: 각 `.env.streamN`을 기반으로 스트림을 개별 screen 세션으로 실행하고, 파일 이동 서비스 세션도 실행. 내부 호출은 `uv run python` 사용. 스트림 개수는 고정값이 아닌 NUM_STREAMS/`.env.stream*`에 따라 동적으로 결정됩니다.
- `status_all_streams.sh`: 실행 중 세션/로그 현황 요약 출력(날짜 디렉토리 경로 반영).
- `stop_all_streams.sh`: 실행 중 세션 종료, 임시 파일 정리.

### Python 스크립트 (새로운 관리 도구)
- `stop_streams.py`: 기존 `stop_all_streams.sh`를 파이썬으로 리팩토링한 버전. 더 깔끔하고 유지보수하기 쉬운 구조로 개선.
- `stop_all_streams_python.sh`: Python 버전을 호출하는 간단한 래퍼 스크립트.

#### 🐍 Python 버전의 장점
- **모듈화된 구조**: 각 기능별로 클래스와 함수로 분리되어 유지보수가 쉬움
- **에러 처리**: 더 정교한 예외 처리와 로깅
- **설정 관리**: 프로필 기반 설정을 더 체계적으로 관리
- **확장성**: 새로운 기능 추가가 쉬움
- **디버깅**: Python 디버거 사용 가능
- **테스트**: 단위 테스트 작성 가능

#### 사용법
```bash
# 기본 사용 (기존 스크립트와 동일)
./stop_all_streams_python.sh

# 직접 실행 (옵션 지정 가능)
python3 stop_streams.py --profile sim --num-streams 6

# 도움말
python3 stop_streams.py --help
```

## ⚙️ generate_env.sh가 설정하는 환경변수

- 스트림 수/URL
  - `NUM_STREAMS`: 생성할 스트림 수 (기본 6)
  - `RTSP_URLS`: 각 스트림의 RTSP URL 배열(부족분은 `rtsp://<BASE_IP>:<START_PORT+i-1>/live` 자동 채움)
- 출력/로깅/성능/블러/모니터링/API/녹화 조건
  - `TEMP_OUTPUT_PATH`(기본 `./output/temp/`), `FINAL_OUTPUT_PATH`(기본 `/mnt/nas/cam/`), `LOG_DIR`(기본 `/mnt/nas/logs`)
  - `DEFAULT_INPUT_FPS`(기본 `15.0`), `VIDEO_SEGMENT_DURATION`(기본 `300`초), `VIDEO_WIDTH`/`VIDEO_HEIGHT`
  - `FRAME_QUEUE_SIZE`, `CONNECTION_TIMEOUT`, `RECONNECT_INTERVAL`
  - `BLUR_MODULE_PATH`, `BLUR_ENABLED`, `BLUR_CONFIDENCE`
  - `BLACKBOX_API_URL`, `API_TIMEOUT`, `API_POLL_INTERVAL`, `BLACKBOX_ENABLED`
  - `RECORDING_SPEED_THRESHOLD`(knots)
- FFmpeg 비트레이트
  - `FFMPEG_TARGET_BITRATE`, `FFMPEG_MIN_BITRATE`, `FFMPEG_MAX_BITRATE`
- 로깅
  - `LOG_LEVEL=INFO`, `LOG_ROTATION=on`, `LOG_ROTATE_INTERVAL=1`, `LOG_BACKUP_COUNT=7`

## 🧰 start_all_streams.sh 동작 방식

- 스트림 수 감지: (1) 환경변수 `NUM_STREAMS` → (2) `.env.stream1` → (3) `.env.stream*` 최대 인덱스 → (4) 기본 6
- 로그 디렉토리: `.env.stream1`의 `LOG_DIR` → `.env.stream1`의 `FINAL_OUTPUT_PATH/logs` → `script_dir/logs`
- 각 스트림 실행(screen 세션명: `rtsp_stream{i}`)
  - `.env.stream{i}` → `.env.temp{i}` 복사 → DOTENV_PATH 지정 → `.env`로 복사 후 `uv run python -u run.py`
  - 표준출력 로그: `LOG_DIR/YYYY/MM/DD/rtsp_stream{i}_YYYYMMDD.log`
- 파일 이동 서비스(screen 세션명: `rtsp_file_mover`)
  - `.env.stream1`에서 로그 경로 결정 → `uv run python -u file_mover.py`
  - MP4 이동 완료 시 API 전송(파일 크기 MB 문자열)
- 시간 동기화(옵션, 주석 블록 제공)
  - `.env.stream1`의 `BLACKBOX_API_URL` 사용, 주기 `TIME_SYNC_INTERVAL_SEC`(환경변수 > `.env.stream1` > 기본 300초)

## 🔐 sudo 비밀번호 없이 시간 동기화 수행

1) 경로 확인
```bash
command -v timedatectl   # 예: /usr/bin/timedatectl
command -v hwclock       # 예: /sbin/hwclock 또는 /usr/sbin/hwclock
```
2) 편집
```bash
sudo visudo
```
3) 사용자(예: koast-user)에 대해 허용 추가
```text
koast-user ALL=(ALL) NOPASSWD: \
  /usr/bin/timedatectl set-ntp false, \
  /usr/bin/timedatectl set-time *, \
  /sbin/hwclock --systohc
```
4) 검증
```bash
sudo -l | grep -E 'timedatectl|hwclock' | cat
sudo timedatectl set-ntp false
sudo timedatectl set-time "2025-01-01 00:00:00"
sudo hwclock --systohc
```

## 🛠️ 트러블슈팅(uv)

- onnx/onnxsim 빌드 실패 → `cmake`/빌드 도구 설치 필요
  - 해결: `sudo apt-get install -y build-essential cmake ninja-build git python3-dev`
- PyTorch CUDA 등 특수 인덱스 필요 시
  ```bash
  uv pip install --index-url https://download.pytorch.org/whl/cu121 torch torchvision
  ```

## 🧠 ONNX 설치 가이드(필요 시)

- 언제 필요한가
  - PyTorch → ONNX 내보내기(export) 및 그래프 단순화(onnxsim)
  - ONNX 모델을 onnxruntime(CPU/GPU)로 직접 추론할 때
  - TensorRT 엔진(.engine/.plan)을 “생성”하기 전에 ONNX를 중간산출물로 사용할 때
  - 주의: 이미 빌드된 TensorRT 엔진을 “실행”만 할 때는 onnx/onnxsim/onnxruntime이 필요 없습니다

- 시스템 준비(권장)
  ```bash
  sudo apt-get install -y build-essential cmake ninja-build git python3-dev
  ```

- CPU용 ONNX/Runtime 설치
  ```bash
  uv pip install onnx onnxruntime onnxsim==0.4.33
  ```
  - onnxsim는 환경에 따라 휠이 없어 소스 빌드될 수 있습니다(cmake 필수)

- GPU용 onnxruntime 설치(선택)
  ```bash
  uv pip install onnx onnxruntime-gpu onnxsim==0.4.33
  ```
  - 로컬 CUDA/드라이버 호환성 확인 필요

- 예시: ONNX → TensorRT 엔진 생성
  ```bash
  # 1) PyTorch → ONNX export (모델/스크립트에 따라 상이)
  python export_to_onnx.py  # 예시

  # 2) onnxsim으로 그래프 단순화
  python -m onnxsim model.onnx model_simplified.onnx

  # 3) trtexec로 TensorRT 엔진 생성
  trtexec --onnx=model_simplified.onnx --saveEngine=model.engine --fp16
  ```

## 🧩 (선택) 레거시 가상환경(env-blur) 사용법 [[memory:3627098]]

uv가 제한된 환경에서는 아래 방식도 사용 가능합니다.
```bash
source ~/env-blur/bin/activate
uv pip sync requirements.txt
./generate_env.sh
./start_all_streams.sh
```

## 📄 라이선스

MIT License <|MERGE_RESOLUTION|>--- conflicted
+++ resolved
@@ -50,14 +50,8 @@
 # 6) 전체 스트림 + 파일 이동 서비스 실행 (사전에 systemctl 설정 필요)
 sudo systemctl start stream.service
 
-<<<<<<< HEAD
-# 7) 상태 확인 및 중지
-./status_all_streams.sh
-./stop_all_streams.sh
-=======
 # 7) 상태 확인 
 sudo systemctl status stream.service
->>>>>>> 89eba74d
 
 ```
 
@@ -80,19 +74,10 @@
 WorkingDirectory=/home/koast-user/oper/video_processor
 
 ExecStart=/home/koast-user/oper/video_processor/run_daemon.py
-<<<<<<< HEAD
-ExecStop=/bin/bash -lc './stop_all_streams.sh'
 
 Restart=no
 
-KillMode=process
-#SendSIGKILL=no
-=======
-
-Restart=no
-
 KillMode=control-group
->>>>>>> 89eba74d
 SyslogLevel=debug
 TimeoutStopSec=180
 
@@ -124,11 +109,6 @@
 sudo systemctl status stream.service
 ```
 
-<<<<<<< HEAD
-
-- 내부 실행은 `uv run python`으로 수행되므로, 별도 가상환경 활성화 없이도 실행됩니다.
-- ultralytics는 필수입니다. 모델 파일(.pt) 경로는 `HEAD_BLUR_MODEL_PATH` 환경변수로 지정하세요. (미지정 시 `blur_module/models/best_re_final.pt`를 찾습니다.)
-=======
 ## NAS 마운트 설정
 
 ```bash
@@ -183,54 +163,6 @@
 
 **상세 검증 가이드:** [VERIFICATION.md](VERIFICATION.md) 참조
 
->>>>>>> 89eba74d
-
-## 🔍 시스템 검증 (필수)
-
-프로그램 실행 전에 시스템이 올바르게 설정되었는지 확인하는 것을 권장합니다.
-
-### 자동 검증 스크립트
-
-```bash
-# 모든 .env.streamN 파일 자동 검증 (콘솔에는 요약만 출력)
-uv run python verify_system.py
-
-# 콘솔에 상세 로그도 출력
-uv run python verify_system.py --verbose
-
-# 환경변수만 검증
-uv run python verify_system.py --env-only
-
-# API만 검증
-uv run python verify_system.py --api-only
-
-# 결과를 JSON 파일로 저장
-uv run python verify_system.py --export verification_result.json
-```
-
-**참고:** 
-- 현재 디렉터리의 모든 `.env.stream*` 파일을 자동으로 찾아서 각각 검증합니다
-- **콘솔에는 요약만 출력되고, 상세 검증 내용은 `verification_detail_YYYYMMDD_HHMMSS.log` 파일에 저장됩니다**
-- `--verbose` 옵션으로 콘솔에도 상세 로그를 출력할 수 있습니다
-
-**검증 항목:**
-1. ✅ API 호출해서 선박 정보, 카메라 정보를 사용하는지 확인
-2. ✅ API 호출 실패 시 사용값 확인 (폴백 메커니즘)
-3. ✅ 환경변수 설정값 확인 (배 이름, 조업 판단 기준 등)
-4. ✅ 카메라 영상 저장 시 device API를 호출한 deviceName, deviceKey 값을 사용하는지 확인
-5. ✅ 영상/자막/로그 저장 여부 및 블랙박스 정보 잘 받아오는지 확인
-
-**상세 검증 가이드:** [VERIFICATION.md](VERIFICATION.md) 참조
-
-### 수동 API 테스트
-
-```bash
-# 블랙박스 API 테스트 (1회 조회)
-python3 test_blackbox_api.py --base-url http://localhost --debug
-
-# 주기적 조회 (2초마다)
-python3 test_blackbox_api.py --base-url http://localhost --watch 2
-```
 
 ## 📦 구성 파일 개요
 
